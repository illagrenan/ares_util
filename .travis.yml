--- conflicted
+++ resolved
@@ -1,29 +1,25 @@
-language: python
-python:
-    - "2.6"
-    - "2.7"
-    - "pypy"
-env:
-    - DJANGO_VERSION=1.6
-    - DJANGO_VERSION=1.5
-install:
-    - sudo apt-get install pandoc
-    - pip install pypandoc
-<<<<<<< HEAD
-
-=======
-    - pip install fabric
->>>>>>> 88e98ecb
-    - pip install unittest2 --use-mirrors
-    - pip install -q Django==$DJANGO_VERSION --use-mirrors
-    - pip install xmltodict --use-mirrors
-    - pip install coveralls --use-mirrors
-    - pip install nose --use-mirrors
-script:
-    - python setup.py build
-    - python setup.py sdist
-    - nosetests -v --with-coverage --cover-package=ares_util --cover-tests --cover-erase --with-doctest
-after_success:
-    - coveralls
-notifications:
-    email: false
+language: python
+python:
+    - "2.6"
+    - "2.7"
+    - "pypy"
+env:
+    - DJANGO_VERSION=1.6
+    - DJANGO_VERSION=1.5
+install:
+    - sudo apt-get install pandoc
+    - pip install pypandoc
+    - pip install fabric
+    - pip install unittest2 --use-mirrors
+    - pip install -q Django==$DJANGO_VERSION --use-mirrors
+    - pip install xmltodict --use-mirrors
+    - pip install coveralls --use-mirrors
+    - pip install nose --use-mirrors
+script:
+    - python setup.py build
+    - python setup.py sdist
+    - nosetests -v --with-coverage --cover-package=ares_util --cover-tests --cover-erase --with-doctest
+after_success:
+    - coveralls
+notifications:
+    email: false